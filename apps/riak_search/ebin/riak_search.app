{application, riak_search,
 [
  {description, "Riak Search"},
  {vsn, "0.9"},
  {modules, [
             riak_search_app,
             riak_search_sup,
             riak_search_preplan,
             riak_search_query,
             riak_search_op,
             riak_search_op_land,
             riak_search_op_lor,
             riak_search_op_lnot,
             riak_search_op_term,
<<<<<<< HEAD
             test
=======
             riak_search_op_field
>>>>>>> 6d943701
            ]},
  {registered, []},
  {applications, [
                  kernel,
                  stdlib,
                  riak_core
                 ]},
  {mod, { riak_search_app, []}},
  {env, []}
 ]}.<|MERGE_RESOLUTION|>--- conflicted
+++ resolved
@@ -12,11 +12,8 @@
              riak_search_op_lor,
              riak_search_op_lnot,
              riak_search_op_term,
-<<<<<<< HEAD
+             riak_search_op_field,
              test
-=======
-             riak_search_op_field
->>>>>>> 6d943701
             ]},
   {registered, []},
   {applications, [
