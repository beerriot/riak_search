-module(riak_search_client, [RiakClient]).

-include("riak_search.hrl").

-define(DEFAULT_RESULT_SIZE, 10).

%% Indexing
-export([index_doc/1, index_doc/2]).

%% Querying
-export([explain/3, explain/4, stream_search/3, stream_search/4, search/3,
         search/4, search/5, doc_search/3, doc_search/5, collect_result/2,
         get_document/2, query_as_graph/1]).

search(Index, DefaultField, Query) ->
    search(Index, DefaultField, Query, 60000).

search(Index, DefaultField, Query, Arg) when is_integer(Arg) ->
    SearchRef = stream_search(Index, DefaultField, Query),
    Results = collect_results(SearchRef, Arg, []),
    [Key || {Key, _Props} <- Results];
search(Index, DefaultField, Query, Arg) when is_atom(Arg) ->
    SearchRef = stream_search(Index, DefaultField, Query, Arg),
    Results = collect_results(SearchRef, 60000, []),
    [Key || {Key, _Props} <- Results].

search(Index, DefaultField, Query, Arg, Timeout) when is_integer(Timeout) ->
    SearchRef = stream_search(Index, DefaultField, Query, Arg),
    Results = collect_results(SearchRef, Timeout, []),
    [Key || {Key, _Props} <- Results].


stream_search(Index, DefaultField, Query) ->
    {ok, AnalyzerPid} = qilr_analyzer_sup:new_analyzer(),
    case qilr_parse:string(AnalyzerPid, Query) of
        {ok, AST} ->
            R = execute(AST, Index, DefaultField, []);
        R ->
            throw(R)
    end,
    qilr_analyzer:close(AnalyzerPid),
    R.

stream_search(Index, DefaultField, Query, DefaultBool) ->
    {ok, AnalyzerPid} = qilr_analyzer_sup:new_analyzer(),
    case qilr_parse:string(AnalyzerPid, Query, DefaultBool) of
        {ok, AST} ->
            R = execute(AST, Index, DefaultField, []);
        R ->
            throw(R)
    end,
    qilr_analyzer:close(AnalyzerPid),
    R.

doc_search(Index, DefaultField, Query) ->
    doc_search(Index, DefaultField, Query, 0, ?DEFAULT_RESULT_SIZE, 60000).

doc_search(Index, DefaultField, Query, QueryStart, QueryRows) ->
    doc_search(Index, DefaultField, Query, QueryStart, QueryRows, 60000).

doc_search(Index, DefaultField, Query, QueryStart, QueryRows, Timeout) ->
    case search(Index, DefaultField, Query, Timeout) of
        [] ->
            {0, []};
        Results0 ->
            Results = dedup(truncate_list(QueryStart, QueryRows, Results0), []),
            {length(Results0), [get_document(Index, DocId) || DocId <- Results]}
    end.

explain(Index, DefaultField, Query) ->
    explain(Index, DefaultField, [], Query).

explain(Index, DefaultField, Facets, Query) ->
    {ok, AnalyzerPid} = qilr_analyzer_sup:new_analyzer(),
    {ok, Ops} = qilr_parse:string(AnalyzerPid, Query),
    R = riak_search_preplan:preplan(Ops, Index, DefaultField, Facets),
    qilr_analyzer:close(AnalyzerPid),
    R.

index_doc(Doc) ->
    {ok, Pid} = qilr_analyzer_sup:new_analyzer(),
    Result = (catch index_doc(Pid, Doc)),
    qilr_analyzer:close(Pid),
    Result.

index_doc(AnalyzerPid, #riak_idx_doc{id=DocId, index=Index, fields=Fields}=Doc) ->
    AnalyzedFields = analyze_fields(AnalyzerPid, Fields, []),
    WordMd = build_word_md(AnalyzedFields),
    [index_term(Index, Name, Value,
                DocId, build_props(Value, WordMd)) || {Name, Value} <- AnalyzedFields],
    DocBucket = Index ++ "_docs",
    DocObj = riak_object:new(riak_search_utils:to_binary(DocBucket),
                             riak_search_utils:to_binary(DocId),
                             Doc),
    RiakClient:put(DocObj, 1).

%% index_store(Doc, Obj) ->
%%     index_store(Doc, Obj, 1).

%% index_store(#riak_idx_doc{id=DocId}=Doc, Obj0, W) ->
%%     Md = dict:store("X-Riak-Search-Id", DocId, dict:new()),
%%     Obj = riak_object:update_metadata(Obj0, Md),
%%     ok = index_doc(Doc),
%%     RiakClient:put(Obj, W).

%% Internal functions
index_term(Index, Field, Term, Value, Props) ->
    index_internal(Index, Field, Term, {index, Index, Field, Term, Value, Props}).

index_internal(Index, Field, Term, Payload) ->
    IndexBin = riak_search_utils:to_binary(Index),
    FieldTermBin = riak_search_utils:to_binary([Field, ".", Term]),
%% Run the operation...
    Obj = riak_object:new(IndexBin, FieldTermBin, Payload),
    RiakClient:put(Obj, 0).

analyze_fields(_AnalyzerPid, [], Accum) ->
    Accum;
analyze_fields(AnalyzerPid, [{Name, Value}|T], Accum) when is_list(Value) ->
    {ok, Tokens} = qilr_analyzer:analyze(AnalyzerPid, Value),
    Fields = [{Name, Token} || Token <- Tokens],
    analyze_fields(AnalyzerPid, T, Fields ++ Accum);
analyze_fields(AnalyzerPid, [{Name, Value}|T], Accum) ->
    analyze_fields(AnalyzerPid, T, [{Name, Value}|Accum]).

truncate_list(QueryStart, QueryRows, List) ->
    %% Remove the first QueryStart results...
    case QueryStart =< length(List) of
        true  -> {_, List1} = lists:split(QueryStart, List);
        false -> List1 = []
    end,

    %% Only keep QueryRows results...
    case QueryRows =< length(List1) of
        true  -> {List2, _} = lists:split(QueryRows, List1);
        false -> List2 = List1
    end,

    %% Return.
    List2.

get_document(Index, DocId) ->
    DocBucket = riak_search_utils:from_binary(Index) ++ "_docs",
    {ok, Obj} = RiakClient:get(riak_search_utils:to_binary(DocBucket),
                               riak_search_utils:to_binary(DocId), 2),
    riak_object:get_value(Obj).

dedup([], Accum) ->
    lists:reverse(Accum);
dedup([H|T], Accum) ->
    NewAccum = case lists:member(H, Accum) of
                   false ->
                       [H|Accum];
                   true ->
                       Accum
               end,
    dedup(T, NewAccum).

execute(OpList, DefaultIndex, DefaultField, Facets) ->
%% Normalize, Optimize, and Expand Buckets.
    OpList1 = riak_search_preplan:preplan(OpList, DefaultIndex, DefaultField, Facets),

%% Get the total number of terms and weight in query...
    {NumTerms, NumDocs, QueryNorm} = get_scoring_info(OpList1),

%% Set up the operators. They automatically start when created...
    Ref = make_ref(),
    QueryProps = [{num_docs, NumDocs}],
<<<<<<< HEAD
%% Start the query process ...
=======
%% Start the query process ... 
    %%_OpList2 = optimize_query(OpList1),
>>>>>>> 5bb0a3bd
    {ok, NumInputs} = riak_search_op:chain_op(OpList1, self(), Ref, QueryProps),
    #riak_search_ref{id=Ref, termcount=NumTerms, inputcount=NumInputs,
                     querynorm=QueryNorm}.

collect_result(#riak_search_ref{inputcount=0}=SearchRef, _Timeout) ->
    {done, SearchRef};
collect_result(#riak_search_ref{id=Id, inputcount=InputCount}=SearchRef, Timeout) ->
    receive
        {results, Results, Id} ->
            {Results, SearchRef};
        {disconnect, Id} ->
            {[], SearchRef#riak_search_ref{inputcount=InputCount - 1}}
        after Timeout ->
             {error, timeout}
    end.

%% Gather results from all connections
collect_results(SearchRef, Timeout, Acc) ->
    M = collect_result(SearchRef, Timeout),
    io:format("collect_result: ~p~n", [M]),
    case M of
        {done, _} ->
            sort_by_score(SearchRef, Acc);
        {[], Ref} ->
            collect_results(Ref, Timeout, Acc);
        {Results, Ref} ->
            collect_results(Ref, Timeout, Acc ++ Results);
        Error ->
            Error
    end.

%% Return {NumTerms, NumDocs, QueryNorm}...
%% http://lucene.apache.org/java/2_4_0/api/org/apache/lucene/search/Similarity.html
get_scoring_info(Op) ->
    %% Get a list of scoring info...
    List = lists:flatten(get_scoring_info_1(Op)),
    case List /= [] of
        true ->
            %% Calculate NumTerms and NumDocs...
            NumTerms = length(List),
            NumDocs = lists:sum([NodeWeight || {NodeWeight, _} <- List]),

            %% Calculate the QueryNorm...
            F = fun({DocFrequency, Boost}, Acc) ->
                IDF = 1 + math:log((NumDocs + 1) / (DocFrequency + 1)),
                Acc + math:pow(IDF * Boost, 2)
            end,
            SumOfSquaredWeights = lists:foldl(F, 0, List),
            QueryNorm = 1 / math:pow(SumOfSquaredWeights, 0.5),

            %% Return.
            {NumTerms, NumDocs, QueryNorm};
        false ->
            {0, 0, 0}
    end.
get_scoring_info_1(Op) when is_record(Op, term) ->
    DocFrequency = hd([X || {node_weight, _, X} <- Op#term.options]),
    Boost = proplists:get_value(boost, Op#term.options, 1),
    [{DocFrequency, Boost}];
get_scoring_info_1(Op) when is_tuple(Op) ->
    get_scoring_info_1(element(2, Op));
get_scoring_info_1(Ops) ->
    [get_scoring_info_1(X) || X <- Ops].


sort_by_score(#riak_search_ref{querynorm=QNorm, termcount=TermCount}, Results) ->
    SortedResults = lists:sort(calculate_scores(QNorm, TermCount, Results)),
    [{Value, Props} || {_, Value, Props} <- SortedResults].

calculate_scores(QueryNorm, NumTerms, [{Value, Props}|Results]) ->
    ScoreList = proplists:get_value(score, Props),
    Coord = length(ScoreList) / NumTerms,
    Score = Coord * QueryNorm * lists:sum(ScoreList),
    NewProps = lists:keystore(score, 1, Props, {score, Score}),
    [{-1 * Score, Value, NewProps}|calculate_scores(QueryNorm, NumTerms, Results)];
calculate_scores(_, _, []) ->
    [].

build_props(Token, WordMd) ->
    case gb_trees:lookup(Token, WordMd) of
        none ->
            [];
        {value, Positions} ->
            [{word_pos, Positions},
             {freq, length(Positions)}]
    end.

build_word_md(Tokens) ->
    {_, Words} = lists:foldl(fun(Token, {Pos, Acc}) ->
                                     case gb_trees:lookup(Token, Acc) of
                                         {value, Positions} ->
                                             {Pos + 1, gb_trees:update(Token, [Pos|Positions], Acc)};
                                         none ->
                                             {Pos + 1, gb_trees:insert(Token, [Pos], Acc)}
                                     end end,
                             {1, gb_trees:empty()}, Tokens),
    Words.

%%%%%%%

optimize_query(OpList) ->
    G = query_as_graph(OpList),
    
    %% OR optimization
    OrOps = digraph:out_neighbours(G, or_ops),
    io:format("OrOps = ~p~n", [OrOps]),
    
    OpList2 = graph_as_query(G, root, []),
    io:format("~n----~n"),
    io:format("OpList  = ~p~n", [OpList]),
    io:format("~n----~n"),
    io:format("OpList2 = ~p~n", [OpList2]),
    io:format("~n----~n"),
    [OpList2].

graph_as_query(G, Node, Acc) ->
    Out0 = digraph:out_neighbours(G, Node),
    case Node of
        and_ops -> Out = [];
        or_ops -> Out = [];
        not_ops -> Out = [];
        nodes -> Out = [];
        root -> Out = Out0;
        _ -> 
            case is_atom(Node) of
                true -> io:format("graph_as_query: unknown atom: ~p~n", [Node]),
                        Out = [];
                _ -> Out = Out0
            end
    end,
    
    case length(Out) of
        0 ->
            %%io:format("~p: 0/Node = ~p~n", [Node, Node]),
            [];
        _ ->
            io:format("~p: n/Out = ~p~n", [Node, Out]),
            
            case Node of
                {lnot, _N} ->
                    io:format("lor: ~p: ~p~n", [Node, Out]),
                    Terms = lists:reverse(lists:map(fun(OutNode) ->
                        graph_as_query(G, OutNode, Acc)
                    end, Out)),
                    {lnot, Terms};
                {land, _N} ->
                    io:format("lor: ~p: ~p~n", [Node, Out]),
                    Terms = lists:reverse(lists:map(fun(OutNode) ->
                        graph_as_query(G, OutNode, Acc)
                    end, Out)),
                    {node, {land, Terms}, node()}; %% todo: real node?
                {lor, _N} ->
                    io:format("lor: ~p: ~p~n", [Node, Out]),
                    Terms = lists:reverse(lists:map(fun(OutNode) ->
                        graph_as_query(G, OutNode, Acc)
                    end, Out)),
                    NodeCounts = compute_node_counts(G, Out),
                    io:format("NodeCounts = ~p~n", [NodeCounts]), %% todo: move to optimize function 
                    {node, {lor, Terms}, node()}; %% todo: real node?
                {term, {I, F, T}} ->
                    % todo: fix counts (until then, everyone has a 1 count)
                    NodeWeights = lists:reverse(lists:usort(lists:map(fun({node, N1}) ->
                        {node_weight, N1, 1}
                    end, Out))),
                    R = {term, {I, F, T}, [{facets, []}] ++ NodeWeights},
                    io:format("term: R = ~p~n", [R]),
                    R;
                root ->
                    io:format("root: ~p: ~p~n", [Node, Out]),
                    lists:foldl(fun(N, RAcc) ->
                        case graph_as_query(G, N, Acc) of
                            [] -> RAcc;
                            V -> RAcc ++ V
                        end
                    end, [], Out);
                X ->
                    io:format("X? ~p: ~p~n", [Node, Out]),
                    {x, X}
            end
    end.

compute_node_counts(G, Terms) ->
    lists:foldl(fun(T, Acc) ->
        lists:map(fun({node, N}) ->
            case proplists:is_defined(N, Acc) of
                true ->
                    {N, TL} = proplists:lookup(N, Acc),
                    proplists:delete(N, Acc) ++ {N, lists:flatten(TL ++ [T])};
                false -> Acc ++ {N, [T]}
            end
        end, digraph:out_neighbours(G, T))
    end, [], Terms).

%
% optimize_terms(Graph, RootNode)
%
% {lor, N} -> [ (T->N), ... ] 
% to:
% {lor, N} -> [ MG({T0, T1, ...}, N), ... ]
%
optimize_terms(G, RootNode) ->
    Terms = digraph:out_neighbours(G, RootNode),
    io:format("terms: ~p~n", [Terms]),
    G.

query_as_graph(OpList) ->
    G = digraph:new(),
    digraph:add_vertex(G, root, "root"),
    digraph:add_vertex(G, nodes, "nodes"),
    digraph:add_vertex(G, or_ops, "or_ops"),
    digraph:add_vertex(G, and_ops, "and_ops"),
    digraph:add_vertex(G, not_ops, "not_ops"),
    digraph:add_edge(G, root, nodes, "has-property"),
    digraph:add_edge(G, root, or_ops, "has-property"),
    digraph:add_edge(G, root, and_ops, "has-property"),
    digraph:add_edge(G, root, not_ops, "has-property"),
    query_as_graph(OpList, root, 0, G),
    dump_graph(G),
    G.

query_as_graph(OpList, Parent, C0, G) ->
    case is_list(OpList) of
        true ->
            lists:foldl(fun(Op, C) ->
                case Op of
                    [L] ->
                        %%io:format("[L] / ~p~n", [L]),
                        query_as_graph(L, Parent, C, G),
                        C+1;
                    {node, {lor, N}, _Node} ->
                        %%io:format("[~p] lor: ~p~n", [Node, N]),
                        V = {lor, C},
                        digraph:add_vertex(G, V, "or"),
                        digraph:add_edge(G, Parent, V, "has-or"),
                        digraph:add_edge(G, or_ops, V, "has-member"),
                        query_as_graph(N, V, C+1, G)+1;
                    {node, {land, N}, _Node} ->
                        %%io:format("[~p] land: ~p~n", [Node, N]),
                        V = {land, C},
                        digraph:add_vertex(G, V, "and"),
                        digraph:add_edge(G, Parent, V, "has-and"),
                        digraph:add_edge(G, and_ops, V, "has-member"),
                        query_as_graph(N, V, C+1, G)+1;
                    {lnot, N} ->
                        %%io:format("lnot: ~p~n", [N]),
                        V = {lnot, C},
                        digraph:add_vertex(G, V, "not"),
                        digraph:add_edge(G, Parent, V, "has-not"),
                        digraph:add_edge(G, not_ops, V, "has-member"),
                        query_as_graph(N, V, C+1, G)+1;
                    {term, IFT, Props} ->
                        %%io:format("term, IFT = ~p, Props = ~p~n",
                        %%    [IFT, Props]),
                        V = {term, IFT},
                        digraph:add_vertex(G, V, "term"),
                        digraph:add_edge(G, Parent, V, "has-term"),
                        query_as_graph(Props, V, C+1, G)+1;
                    {facets, _} -> %% ignore facets for now
                        C;
                    {node_weight, N, _NodeCount} ->
                        %%io:format("~p: ~p (~p)~n", [Parent, N, NodeCount]),
                        V = {node, N},
                        case lists:keysearch(N, 2, digraph:vertices(G)) of
                            false ->
                                digraph:add_vertex(G, V, "node"),
                                digraph:add_edge(G, nodes, V, "has-member");
                            _ -> skip
                        end,
                        digraph:add_edge(G, Parent, V, "has-location"),
                        C+1;
                    X ->
                        io:format("query_as_graph: Unknown node type: ~p~n", [X])
                end end, C0, OpList);
        false ->
            query_as_graph([OpList], Parent, C0, G)
    end.

dump_graph(G) ->
    dump_graph(G, root).

dump_graph(G, StartNode) ->
    dump_graph(G, StartNode, 1).

dump_graph(G, Parent, Tabs) ->
    lists:map(fun(Node) ->
        tab_n(Tabs),
        case length(digraph:out_neighbours(G, Node)) > 0 of
            true ->
                io:format("(~p) ~p~n", [Parent, Node]);
            false ->
                io:format("~p~n", [Node])
        end,
        case is_atom(Parent) andalso Parent /= root of
            true -> skip;
            _ -> dump_graph(G, Node, Tabs+2)
        end
    end, digraph:out_neighbours(G, Parent)),
    ok.

tab_n(Tabs) ->
    lists:map(fun(_) -> io:format("  ") end, lists:seq(0,Tabs)).<|MERGE_RESOLUTION|>--- conflicted
+++ resolved
@@ -166,12 +166,7 @@
 %% Set up the operators. They automatically start when created...
     Ref = make_ref(),
     QueryProps = [{num_docs, NumDocs}],
-<<<<<<< HEAD
 %% Start the query process ...
-=======
-%% Start the query process ... 
-    %%_OpList2 = optimize_query(OpList1),
->>>>>>> 5bb0a3bd
     {ok, NumInputs} = riak_search_op:chain_op(OpList1, self(), Ref, QueryProps),
     #riak_search_ref{id=Ref, termcount=NumTerms, inputcount=NumInputs,
                      querynorm=QueryNorm}.
