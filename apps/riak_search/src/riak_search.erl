-module(riak_search).
-export([client_connect/1,
         local_client/0,
         stream/7,
         info/3,
         info_range/5]).
-include("riak_search.hrl").

-define(TIMEOUT, 30000).

client_connect(Node) when is_atom(Node) ->
    {ok, Client} = riak:client_connect(Node),
    {ok, riak_search_client:new(Client)}.

local_client() ->
    {ok, Client} = riak:local_client(),
    {ok, riak_search_client:new(Client)}.

stream(Index, Field, Term, SubType, StartSubTerm, EndSubTerm, FilterFun) ->
    %% Construct the operation...
    IndexBin = riak_search_utils:to_binary(Index),
    FieldTermBin = riak_search_utils:to_binary([Field, ".", Term]),
    {ok, Client} = riak:local_client(),
    Ref = make_ref(),

    %% How many replicas?
    BucketProps = riak_core_bucket:get_bucket(IndexBin),
    NVal = proplists:get_value(n_val, BucketProps),

    %% Figure out which nodes we can stream from.
    Payload1 = {init_stream, self(), Ref},
    Obj1 = riak_object:new(IndexBin, FieldTermBin, Payload1),
    Client:put(Obj1, 0, 0),
    {ok, Partition, Node} = wait_for_ready(NVal, Ref, undefined, undefined),

    %% Run the operation...
    Payload2 = {stream, Index, Field, Term, SubType, StartSubTerm, EndSubTerm, self(), Ref, Partition, Node, FilterFun},
    Obj2 = riak_object:new(IndexBin, FieldTermBin, Payload2),
    Client:put(Obj2, 0, 0),
    {ok, Ref}.

info(Index, Field, Term) ->
    %% Construct the operation...
    IndexBin = riak_search_utils:to_binary(Index),
    FieldTermBin = riak_search_utils:to_binary([Field, ".", Term]),
    Ref = make_ref(),
    Payload = {info, Index, Field, Term, self(), Ref},

    %% Run the operation...
    {ok, Client} = riak:local_client(),
    Obj = riak_object:new(IndexBin, FieldTermBin, Payload),
    Client:put(Obj, 0, 0),

    %% How many replicas?
    BucketProps = riak_core_bucket:get_bucket(IndexBin),
    NVal = proplists:get_value(n_val, BucketProps),
    {ok, Results} = collect_info(NVal, Ref, []),
    {ok, hd(Results)}.

info_range(Index, Field, StartTerm, EndTerm, Size) ->
    %% Construct the operation...
    Bucket = <<"search_broadcast">>,
    Key = <<"ignored">>,
    Ref = make_ref(),
    Payload = {info_range, Index, Field, StartTerm, EndTerm, Size, self(), Ref},

    %% Run the operation...
    {ok, Client} = riak:local_client(),
    Obj = riak_object:new(Bucket, Key, Payload),
    Client:put(Obj, 0, 0),
    {ok, _Results} = collect_info(ringsize(), Ref, []).

collect_info(RepliesRemaining, Ref, Acc) ->
    receive
        {info_response, List, Ref} when RepliesRemaining > 1 ->
            collect_info(RepliesRemaining - 1, Ref, List ++ Acc);
        {info_response, List, Ref} when RepliesRemaining == 1 ->
            {ok, List ++ Acc}
%%         Other ->
%%             error_logger:info_msg("Unexpected response: ~p~n", [Other]),
%%             collect_info(RepliesRemaining, Ref, Acc)
<<<<<<< HEAD
    after 5000 ->
=======
    after ?TIMEOUT ->
>>>>>>> 75232fc1
        error_logger:error_msg("range_loop timed out!"),
        throw({timeout, range_loop})
    end.

ringsize() ->
    app_helper:get_env(riak_core, ring_creation_size).

%% Get replies from all nodes that are willing to stream this
%% bucket. If there is one on the local node, then use it, otherwise,
%% use the first one that responds.
wait_for_ready(0, _Ref, Partition, Node) ->
    {ok, Partition, Node};
wait_for_ready(RepliesRemaining, Ref, Partition, Node) ->
    LocalNode = node(),
    receive
        {stream_ready, LocalPartition, LocalNode, Ref} ->
            {ok, LocalPartition, LocalNode};
        {stream_ready, _NewPartition, _NewNode, Ref} when Node /= undefined ->
            wait_for_ready(RepliesRemaining - 1, Ref, Partition, Node);
        {stream_ready, NewPartition, NewNode, Ref} ->
            wait_for_ready(RepliesRemaining -1, Ref, NewPartition, NewNode)
    end.<|MERGE_RESOLUTION|>--- conflicted
+++ resolved
@@ -79,11 +79,7 @@
 %%         Other ->
 %%             error_logger:info_msg("Unexpected response: ~p~n", [Other]),
 %%             collect_info(RepliesRemaining, Ref, Acc)
-<<<<<<< HEAD
     after 5000 ->
-=======
-    after ?TIMEOUT ->
->>>>>>> 75232fc1
         error_logger:error_msg("range_loop timed out!"),
         throw({timeout, range_loop})
     end.
