--- conflicted
+++ resolved
@@ -55,22 +55,22 @@
     Command = riak_object:get_value(Obj),
     handle_command(State, Command).
 
-%% handle_command(State, {index, Index, Field, Term, Value, Props}) ->
-%%     TS = mi_utils:now_to_timestamp(erlang:now()),
-%%     handle_command(State, {index, Index, Field, Term, Value, Props, TS});
-
-%% handle_command(State, {index, Index, Field, Term, Value, Props, _Timestamp}) ->
-%%     %% Put with properties.
-%%     Partition = list_to_binary("" ++ integer_to_list(State#state.partition)),
-%%     Conn = State#state.conn,
-%%     raptor_conn:index(Conn,
-%%                       list_to_binary(Index),
-%%                       list_to_binary(Field),
-%%                       Term,
-%%                       list_to_binary(Value),
-%%                       Partition,
-%%                       term_to_binary(Props)),
-%%     ok;
+handle_command(State, {index, Index, Field, Term, Value, Props}) ->
+    TS = mi_utils:now_to_timestamp(erlang:now()),
+    handle_command(State, {index, Index, Field, Term, Value, Props, TS});
+
+handle_command(State, {index, Index, Field, Term, Value, Props, _Timestamp}) ->
+    %% Put with properties.
+    Partition = list_to_binary("" ++ integer_to_list(State#state.partition)),
+    Conn = State#state.conn,
+    raptor_conn:index(Conn,
+                      list_to_binary(Index),
+                      list_to_binary(Field),
+                      Term,
+                      list_to_binary(Value),
+                      Partition,
+                      term_to_binary(Props)),
+    ok;
 
 handle_command(State, {delete_entry, Index, Field, Term, DocId}) ->
     Partition = list_to_binary(integer_to_list(State#state.partition)),
@@ -121,22 +121,6 @@
     OutputPid ! {info_response, [{Term, node(), 1}], OutputRef},
     ok;
 
-<<<<<<< HEAD
-%% handle_command(State, {info, Index, Field, Term, OutputPid, OutputRef}) ->
-%%     Partition = list_to_binary(integer_to_list(State#state.partition)),
-%%     spawn_link(fun() ->
-%%         {ok, Conn} = raptor_conn_sup:new_conn(),
-%%         {ok, StreamRef} = raptor_conn:info(
-%%             Conn,
-%%             list_to_binary(Index),
-%%             list_to_binary(Field),
-%%             list_to_binary(Term),
-%%             Partition),
-%%         receive_info_results(StreamRef, OutputPid, OutputRef),
-%%         raptor_conn:close(Conn)
-%%     end),
-%%     ok;
-=======
 handle_command(State, {info, Index, Field, Term, OutputPid, OutputRef}) ->
     Partition = list_to_binary(integer_to_list(State#state.partition)),
     spawn_link(fun() ->
@@ -154,7 +138,6 @@
                        end
     end),
     ok;
->>>>>>> f6875d51
 
 handle_command(State, {info_range, Index, Field, StartTerm, EndTerm, _Size, OutputPid, OutputRef}) ->
     Partition = list_to_binary(integer_to_list(State#state.partition)),
@@ -285,16 +268,16 @@
     end,
     ok.
 
-%% receive_info_results(StreamRef, OutputPid, OutputRef) ->
-%%     receive
-%%         {info, StreamRef, Term, Count} ->
-%%             OutputPid ! {info_response, [{Term, node(), Count}], OutputRef};
-%%         Msg ->
-%%             io:format("receive_info_results(~p, ~p, ~p) -> ~p~n",
-%%                 [StreamRef, OutputPid, OutputRef, Msg]),
-%%             OutputPid ! []
-%%     end,
-%%     ok.
+receive_info_results(StreamRef, OutputPid, OutputRef) ->
+    receive
+        {info, StreamRef, Term, Count} ->
+            OutputPid ! {info_response, [{Term, node(), Count}], OutputRef};
+        Msg ->
+            io:format("receive_info_results(~p, ~p, ~p) -> ~p~n",
+                [StreamRef, OutputPid, OutputRef, Msg]),
+            OutputPid ! []
+    end,
+    ok.
 
 receive_catalog_query_results(StreamRef, OutputPid, OutputRef) ->
     receive
