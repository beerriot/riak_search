% -*- mode: erlang -*-
{application, riak,
 [{description, "riak"},
<<<<<<< HEAD
  {vsn, "0.9"},
=======
  {vsn, "0.7.1"},
>>>>>>> ac7d0f2b
  {modules, [
             bloom,
             chash,
             gen_nb_server,
             gen_server2,
             jaywalker_resource,
             jiak,
             jiak_client,
             jiak_context,
             jiak_context_tests,
             jiak_default,
             jiak_default_tests,
             jiak_example,
             jiak_object,
             jiak_resource,
             jiak_util,
             json_pp,
             mapred_resource,
             merkerl,
             ping_http_resource,
             priority_queue,
             raw_http_resource,
             raw_link_walker_resource,
             riak,
             riak_app,
             riak_backup,
             riak_bucket,
<<<<<<< HEAD
             riak_cache_backend,
=======
	     riak_cache_backend,
>>>>>>> ac7d0f2b
             riak_claim,
             riak_client,
             riak_connect,
             riak_console,
             riak_delete,
             riak_dets_backend,
             riak_ets_backend,
             riak_event_logger,
             riak_eventer,
             riak_fs_backend,
             riak_gb_trees_backend,
             riak_get_fsm,
<<<<<<< HEAD
             riak_js_manager,
             riak_js_sup,
             riak_js_vm,
=======
             riak_handoff_listener,
             riak_handoff_receiver,
             riak_handoff_sender,
>>>>>>> ac7d0f2b
             riak_keys_fsm,
             riak_local_logger,
             riak_map_executor,
             riak_map_localphase,
             riak_map_phase_fsm,
             riak_mapred_json,
             riak_mapreduce,
             riak_mapreduce_fsm,
             riak_mapreduce_sup,
             riak_multi_backend,
             riak_object,
<<<<<<< HEAD
             riak_osmos_backend,
             riak_phase_proto,
             riak_phase_sup,
=======
>>>>>>> ac7d0f2b
             riak_put_fsm,
             riak_reduce_phase_fsm,
             riak_ring,
             riak_ring_manager,
             riak_stat,
             riak_sup,
             riak_test_util,
             riak_util,
             riak_vnode,
             riak_vnode_master,
             riak_vnode_sup,
             riak_web,
             riakserver_pb,
             slide,
             spiraltime,
             vclock
            ]},
  {applications, [
                  kernel,
                  stdlib,
                  sasl,
                  crypto
                 ]},
  {registered, []},
  {mod, {riak_app, []}},
  {env, [
         %% Cluster name
         {cluster_name, "default"},

         %% Default location of ringstate
         {ring_state_dir, "data/ring"},

         %% Default ring creation size
         {ring_creation_size, 64},

         %% Default gossip interval (milliseconds)
         {gossip_interval, 60000},

         %% Default claims functions
         {wants_claim_fun, {riak_claim, default_wants_claim}},
         {choose_claim_fun, {riak_claim, default_choose_claim}},

         %% Secondary code paths
         {add_paths, []}
        ]}
 ]}.<|MERGE_RESOLUTION|>--- conflicted
+++ resolved
@@ -1,11 +1,7 @@
 % -*- mode: erlang -*-
 {application, riak,
  [{description, "riak"},
-<<<<<<< HEAD
   {vsn, "0.9"},
-=======
-  {vsn, "0.7.1"},
->>>>>>> ac7d0f2b
   {modules, [
              bloom,
              chash,
@@ -33,11 +29,7 @@
              riak_app,
              riak_backup,
              riak_bucket,
-<<<<<<< HEAD
              riak_cache_backend,
-=======
-	     riak_cache_backend,
->>>>>>> ac7d0f2b
              riak_claim,
              riak_client,
              riak_connect,
@@ -50,15 +42,12 @@
              riak_fs_backend,
              riak_gb_trees_backend,
              riak_get_fsm,
-<<<<<<< HEAD
+             riak_handoff_listener,
+             riak_handoff_receiver,
+             riak_handoff_sender,
              riak_js_manager,
              riak_js_sup,
              riak_js_vm,
-=======
-             riak_handoff_listener,
-             riak_handoff_receiver,
-             riak_handoff_sender,
->>>>>>> ac7d0f2b
              riak_keys_fsm,
              riak_local_logger,
              riak_map_executor,
@@ -70,12 +59,8 @@
              riak_mapreduce_sup,
              riak_multi_backend,
              riak_object,
-<<<<<<< HEAD
-             riak_osmos_backend,
              riak_phase_proto,
              riak_phase_sup,
-=======
->>>>>>> ac7d0f2b
              riak_put_fsm,
              riak_reduce_phase_fsm,
              riak_ring,
