%% This file is provided to you under the Apache License,
%% Version 2.0 (the "License"); you may not use this file
%% except in compliance with the License.  You may obtain
%% a copy of the License at

%%   http://www.apache.org/licenses/LICENSE-2.0

%% Unless required by applicable law or agreed to in writing,
%% software distributed under the License is distributed on an
%% "AS IS" BASIS, WITHOUT WARRANTIES OR CONDITIONS OF ANY
%% KIND, either express or implied.  See the License for the
%% specific language governing permissions and limitations
%% under the License.

%% @doc Convenience functions for setting up the Jiak HTTP interface
%%      of Riak.  This module loads parameters from the application
%%      environment:
%%
%%<dl><dt>  riak_web_ip
%%</dt><dd>   IP address that the Webmachine node should listen to
%%</dd><dt> riak_web_port
%%</dt><dd>   port that the Webmachine node should listen to
%%</dd><dt> riak_web_logdir
%%</dt><dd>   directory under which the access log will be stored
%%</dd><dt> jiak_name
%%</dt><dd>   the base path under which Jiak should be exposed;
%%            defaulted to "jiak"
%%</dd><dt> raw_name
%%</dt><dd>   the base path under which the raw_http_resource
%%            should be exposed; defaulted to "raw"
%%</dd></dl>
-module(riak_web).

-export([config/0]).

%% @spec config() -> [{Key :: atom(), Value :: term()}]
%% @doc Returns the standard Jiak Webmachine configuration.
%%      pass the return of this function to
%%      webmachine_mochiweb:start/1 to start up a Webmachine
%%      resource serving Jiak out of
%%      http://{riak_web_ip}:{riak_web_port}/jiak/
config() ->
    [{ip, riak:get_app_env(riak_web_ip)},
     {port, riak:get_app_env(riak_web_port)},
     {log_dir, riak:get_app_env(riak_web_logdir, "log")},
     {backlog, 128},
     {dispatch, dispatch_table()}].

dispatch_table() ->
    JiakProps = jiak_props(),
    RawProps = raw_props(),
    MapredProps = mapred_props(),
<<<<<<< HEAD
=======
    StatsProps = stats_props(),
>>>>>>> 6f890301

    [{[proplists:get_value(jiak_name, JiakProps),bucket],
      jiak_resource,
      [{key_type, container}|JiakProps]},
     {[proplists:get_value(jiak_name, JiakProps),bucket,key],
      jiak_resource,
      [{key_type, item}|JiakProps]},
     {[proplists:get_value(jiak_name, JiakProps),bucket,key,'*'],
      jaywalker_resource,JiakProps},

     {[proplists:get_value(prefix, RawProps),bucket],
      raw_http_resource,RawProps},
     {[proplists:get_value(prefix, RawProps),bucket,key],
      raw_http_resource, RawProps},
     {[proplists:get_value(prefix, RawProps),bucket,key,'*'],
      raw_link_walker_resource, RawProps},

     {[proplists:get_value(prefix, MapredProps)],
      mapred_resource, MapredProps},
<<<<<<< HEAD
=======
     
     {[proplists:get_value(prefix, StatsProps)],
      stats_http_resource, StatsProps},
>>>>>>> 6f890301

     {["ping"], ping_http_resource, []}].

jiak_props() ->
    [{jiak_name, riak:get_app_env(jiak_name, "jiak")},
     {riak_local, true},
     {jiak_buckets, [jiak_example]}].

raw_props() ->
    [{prefix, riak:get_app_env(raw_name, "raw")},
     {riak, local}].

mapred_props() ->
<<<<<<< HEAD
    [{prefix, riak:get_app_env(mapred_name, "mapred")}].
=======
    [{prefix, riak:get_app_env(mapred_name, "mapred")}].

stats_props() ->
    [{prefix, riak:get_app_env(stats_urlpath, "stats")}].
>>>>>>> 6f890301
<|MERGE_RESOLUTION|>--- conflicted
+++ resolved
@@ -50,10 +50,7 @@
     JiakProps = jiak_props(),
     RawProps = raw_props(),
     MapredProps = mapred_props(),
-<<<<<<< HEAD
-=======
     StatsProps = stats_props(),
->>>>>>> 6f890301
 
     [{[proplists:get_value(jiak_name, JiakProps),bucket],
       jiak_resource,
@@ -73,12 +70,9 @@
 
      {[proplists:get_value(prefix, MapredProps)],
       mapred_resource, MapredProps},
-<<<<<<< HEAD
-=======
      
      {[proplists:get_value(prefix, StatsProps)],
       stats_http_resource, StatsProps},
->>>>>>> 6f890301
 
      {["ping"], ping_http_resource, []}].
 
@@ -92,11 +86,7 @@
      {riak, local}].
 
 mapred_props() ->
-<<<<<<< HEAD
-    [{prefix, riak:get_app_env(mapred_name, "mapred")}].
-=======
     [{prefix, riak:get_app_env(mapred_name, "mapred")}].
 
 stats_props() ->
-    [{prefix, riak:get_app_env(stats_urlpath, "stats")}].
->>>>>>> 6f890301
+    [{prefix, riak:get_app_env(stats_urlpath, "stats")}].