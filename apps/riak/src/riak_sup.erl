%% This file is provided to you under the Apache License,
%% Version 2.0 (the "License"); you may not use this file
%% except in compliance with the License.  You may obtain
%% a copy of the License at

%%   http://www.apache.org/licenses/LICENSE-2.0

%% Unless required by applicable law or agreed to in writing,
%% software distributed under the License is distributed on an
%% "AS IS" BASIS, WITHOUT WARRANTIES OR CONDITIONS OF ANY
%% KIND, either express or implied.  See the License for the
%% specific language governing permissions and limitations
%% under the License.

-module(riak_sup).

-behaviour(supervisor).

-export([start_link/0]).
-export([init/1]).

-define (IF (Bool, A, B), if Bool -> A; true -> B end).

%% @spec start_link() -> ServerRet
%% @doc API for starting the supervisor.
start_link() ->
    supervisor:start_link({local, ?MODULE}, ?MODULE, []).

%% @spec init([]) -> SupervisorTree
%% @doc supervisor callback.
init([]) ->
    Eventer = {riak_eventer,
               {riak_eventer, start_link, []},
               permanent, 5000, worker, [riak_eventer]},
    VSup = {riak_vnode_sup,
            {riak_vnode_sup, start_link, []},
            permanent, infinity, supervisor, [riak_vnode_sup]},
    VMaster = {riak_vnode_master,
               {riak_vnode_master, start_link, []},
               permanent, 5000, worker, [riak_vnode_master]},
    HandoffListen = {riak_handoff_listener,
               {riak_handoff_listener, start_link, []},
               permanent, 5000, worker, [riak_handoff_listener]},
    RingMgr = {riak_ring_manager,
             {riak_ring_manager, start_link, []},
             permanent, 5000, worker, [riak_ring_manager]},
    Connect = {riak_connect,
             {riak_connect, start_link, []},
             permanent, 5000, worker, [riak_connect]},
    LocalLogger = {riak_local_logger,
                   {riak_local_logger, start_link, []},
                   permanent, 5000, worker, [riak_local_logger]},
    RiakWeb = {webmachine_mochiweb,
                 {webmachine_mochiweb, start, [riak_web:config()]},
                  permanent, 5000, worker, dynamic},
    RiakStat = {riak_stat,
                {riak_stat, start_link, []},
                permanent, 5000, worker, [riak_stat]},
    RiakJsMgr = {riak_js_manager,
                 {riak_js_manager, start_link, [riak:get_app_env(jsvm_count, 0)]},
                 permanent, 30000, worker, [riak_js_manager]},
    RiakJsSup = {riak_js_sup,
                 {riak_js_sup, start_link, []},
                 permanent, infinity, supervisor, [riak_js_sup]},
    MapReduceFSMSup = {riak_mapreduce_sup,
                       {riak_mapreduce_sup, start_link, []},
                       permanent, infinity, supervisor, [riak_mapreduce_sup]},
    PhaseFSMSup = {riak_phase_sup,
                       {riak_phase_sup, start_link, []},
                       permanent, infinity, supervisor, [riak_phase_sup]},
    % Figure out which processes we should run...
    IsWebConfigured = (riak:get_app_env(riak_web_ip) /= undefined) andalso (riak:get_app_env(riak_web_ip) /= "undefined"),
    HasStorageBackend = (riak:get_app_env(storage_backend) /= undefined) andalso (riak:get_app_env(storage_backend) /= "undefined"),
    IsStatEnabled = (riak:get_app_env(riak_stat) == true),

    % Build the process list...
    Processes = lists:flatten([
        Eventer,
        VSup,
        ?IF(HasStorageBackend, VMaster, []),
<<<<<<< HEAD
        RingMgr,
        Connect,
=======
        HandoffListen,
        RingMgr, 
        Connect, 
>>>>>>> ac7d0f2b
        LocalLogger,
        ?IF(IsWebConfigured, RiakWeb, []),
        ?IF(IsStatEnabled, RiakStat, []),
        MapReduceFSMSup,
        PhaseFSMSup,
        RiakJsSup,
        RiakJsMgr
    ]),

    % Run the proesses...
    {ok, {{one_for_one, 10, 10}, Processes}}.<|MERGE_RESOLUTION|>--- conflicted
+++ resolved
@@ -78,14 +78,9 @@
         Eventer,
         VSup,
         ?IF(HasStorageBackend, VMaster, []),
-<<<<<<< HEAD
-        RingMgr,
-        Connect,
-=======
         HandoffListen,
         RingMgr, 
         Connect, 
->>>>>>> ac7d0f2b
         LocalLogger,
         ?IF(IsWebConfigured, RiakWeb, []),
         ?IF(IsStatEnabled, RiakStat, []),
