--- conflicted
+++ resolved
@@ -19,22 +19,16 @@
 distclean: clean devclean relclean ballclean
 	./rebar delete-deps
 
-test: 
+test:
 	./rebar skip_deps=true eunit
 
 ##
 ## Release targets
 ##
 rel: deps
-<<<<<<< HEAD
-	./rebar compile generate 
-=======
-	./rebar compile generate
-rel:
 	make -C apps/qilr/java_src
 	make -C apps/raptor/java_src
 	./rebar compile generate
->>>>>>> b2a00b84
 
 relclean:
 	rm -rf rel/riak
@@ -53,8 +47,8 @@
 	rm -rf dev
 
 stage : rel
-	$(foreach app,$(wildcard apps/*), rm -rf rel/riak/lib/$(shell basename $(app))* && ln -sf $(abspath $(app)) rel/riak/lib;)
-	$(foreach dep,$(wildcard deps/*), rm -rf rel/riak/lib/$(shell basename $(dep))* && ln -sf $(abspath $(dep)) rel/riak/lib;)
+	$(foreach app,$(wildcard apps/*), rm -rf rel/riak/lib/$(shell basename $(app))-* && ln -sf $(abspath $(app)) rel/riak/lib;)
+	$(foreach dep,$(wildcard deps/*), rm -rf rel/riak/lib/$(shell basename $(dep))-* && ln -sf $(abspath $(dep)) rel/riak/lib;)
 
 
 ##
@@ -84,9 +78,7 @@
 distdir:
 	$(if $(findstring tip,$(RIAK_TAG)),$(error "You can't generate a release tarball from tip"))
 	mkdir distdir
-	hg clone . distdir/riak-clone
-	cd distdir/riak-clone; \
-	hg update -r $(RIAK_TAG)
+	hg clone -u $(RIAK_TAG) . distdir/riak-clone
 	cd distdir/riak-clone; \
 	hg archive ../$(RIAK_TAG); \
 	mkdir ../$(RIAK_TAG)/deps; \
